--- conflicted
+++ resolved
@@ -249,33 +249,6 @@
 /**
  * POST /api/admin/shops
  * Create a new shop (Admin only)
-<<<<<<< HEAD
- *
- * Request body:
- * - name: Shop name (required)
- * - address: Shop address (required)
- * - main_category: Primary service category (required)
- * - description: Shop description (optional)
- * - phone_number: Contact phone number (optional)
- * - email: Contact email (optional)
- * - detailed_address: Detailed address (optional)
- * - postal_code: Postal code (optional)
- * - latitude: Shop latitude (optional)
- * - longitude: Shop longitude (optional)
- * - sub_categories: Additional service categories (optional)
- * - operating_hours: Operating hours (optional)
- * - payment_methods: Accepted payment methods (optional)
- * - kakao_channel_url: KakaoTalk channel URL (optional)
- * - business_license_number: Business license number (optional)
- * - business_license_image_url: Business license image URL (optional)
- * - owner_id: Shop owner ID (optional, defaults to admin)
- * - shop_status: Shop status (optional, defaults to 'active')
- * - verification_status: Verification status (optional, defaults to 'verified')
- * - shop_type: Shop type (optional, defaults to 'partnered')
- * - commission_rate: Commission rate (optional, defaults to 0)
- * - is_featured: Featured shop flag (optional, defaults to false)
-=======
->>>>>>> cf12fbde
  */
 router.post(
   '/',
@@ -288,7 +261,6 @@
  * GET /api/admin/shops
  * Get all shops with filtering and pagination (Admin only)
  *
-<<<<<<< HEAD
  * Query parameters:
  * - page: Page number (default: 1)
  * - limit: Items per page (default: 20, max: 100)
@@ -309,104 +281,6 @@
  * GET /api/admin/shops/pending
  * Get list of shops pending verification (Admin only)
  *
-=======
->>>>>>> cf12fbde
- * Query parameters:
- * - page: Page number (default: 1)
- * - limit: Items per page (default: 20, max: 100)
- * - status: Filter by shop status (active, inactive, suspended, deleted)
- * - category: Filter by service category
- * - shopType: Filter by shop type (partnered, non_partnered)
- * - verificationStatus: Filter by verification status (pending, verified, rejected)
- * - sortBy: Sort field (created_at, name, main_category, shop_status, verification_status)
- * - sortOrder: Sort order (asc, desc)
- */
-router.get(
-  '/',
-  adminRateLimit,
-  adminShopController.getAllShops
-);
-
-/**
-<<<<<<< HEAD
- * PUT /api/admin/shops/:shopId
- * Update shop information (Admin only)
- *
- * Request body: (all optional)
- * - name: Shop name
- * - description: Shop description
- * - phone_number: Contact phone number
- * - email: Contact email
- * - address: Shop address
- * - detailed_address: Detailed address
- * - postal_code: Postal code
- * - latitude: Shop latitude
- * - longitude: Shop longitude
- * - main_category: Primary service category
- * - sub_categories: Additional service categories
- * - operating_hours: Operating hours
- * - payment_methods: Accepted payment methods
- * - kakao_channel_url: KakaoTalk channel URL
- * - business_license_number: Business license number
- * - business_license_image_url: Business license image URL
- * - owner_id: Shop owner ID
- * - shop_status: Shop status (active, inactive, pending_approval, suspended, deleted)
- * - verification_status: Verification status (pending, verified, rejected)
- * - shop_type: Shop type (partnered, non_partnered)
- * - commission_rate: Commission rate
- * - is_featured: Featured shop flag
- */
-router.put(
-  '/:shopId',
-  sensitiveRateLimit,
-  validateRequestBody(updateShopSchema),
-  adminShopController.updateShop
-);
-
-/**
- * DELETE /api/admin/shops/:shopId
- * Delete shop (Admin only)
- *
- * Query parameters:
- * - permanent: Set to 'true' for hard delete, defaults to 'false' (soft delete)
- *
- * Soft delete: Updates shop_status to 'deleted'
- * Hard delete: Permanently removes shop from database
- */
-router.delete(
-  '/:shopId',
-  sensitiveRateLimit,
-  adminShopController.deleteShop
-);
-
-/**
- * PUT /api/admin/shops/:shopId/approve
- * Approve or reject a shop (Admin only)
- *
- * Request body:
- * {
- *   "approved": true,
- *   "shopType": "partnered",
- *   "commissionRate": 10.0,
- *   "notes": "승인 완료"
- * }
- */
-router.put(
-  '/:shopId/approve',
-  sensitiveRateLimit,
-  validateRequestBody(approveShopSchema),
-  adminShopController.approveShop
-);
-
-/**
- * GET /api/admin/shops/:shopId/verification-history
- * Get shop verification history (Admin only)
- * 
-=======
- * GET /api/admin/shops/pending
- * Get list of shops pending verification (Admin only)
- *
->>>>>>> cf12fbde
  * Query parameters:
  * - page: Page number (default: 1)
  * - limit: Items per page (default: 20, max: 100)
