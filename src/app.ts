// Load environment configuration first
import { config } from './config/environment';

import express from 'express';
import cors from 'cors';
import helmet from 'helmet';
import morgan from 'morgan';
import { logger } from './utils/logger';
import { 
  correlationIdMiddleware, 
  morganFormat, 
  requestLoggingMiddleware, 
  errorLoggingMiddleware, 
  performanceLoggingMiddleware 
} from './middleware/logging.middleware';
import compression from 'compression';
import swaggerJsdoc from 'swagger-jsdoc';
import swaggerUi from 'swagger-ui-express';

// Initialize database first before importing any services
import { initializeDatabase } from './config/database';
initializeDatabase();

// Import routes
import authRoutes from './routes/auth.routes';
import registrationRoutes from './routes/registration.routes';
// import userProfileRoutes from './routes/user-profile.routes'; // Archived - conflicts with user-settings.routes.ts
import userStatusRoutes from './routes/user-status.routes';
import shopRoutes from './routes/shop.routes';
import shopImageRoutes from './routes/shop-image.routes';
import { adminShopRoutes } from './routes/admin-shop.routes';
import adminShopServiceRoutes from './routes/admin-shop-service.routes';
import adminShopApprovalRoutes from './routes/admin-shop-approval.routes';
import adminReservationRoutes from './routes/admin-reservation.routes';
import shopOwnerRoutes from './routes/shop-owner.routes';
import { storageRoutes } from './routes/storage.routes';
import reservationRoutes from './routes/reservation.routes';
import noShowDetectionRoutes from './routes/no-show-detection.routes';
import reservationReschedulingRoutes from './routes/reservation-rescheduling.routes';
import conflictResolutionRoutes from './routes/conflict-resolution.routes';
import paymentRoutes from './routes/payment.routes';
import splitPaymentRoutes from './routes/split-payment.routes';
import pointRoutes from './routes/point.routes';
import pointBalanceRoutes from './routes/point-balance.routes';
import pointProcessingRoutes from './routes/point-processing.routes';
import paymentSecurityRoutes from './routes/payment-security.routes';
import influencerBonusRoutes from './routes/influencer-bonus.routes';
import adminAdjustmentRoutes from './routes/admin-adjustment.routes';
import adminPaymentRoutes from './routes/admin-payment.routes';
import adminAnalyticsRoutes from './routes/admin-analytics.routes';
import adminAnalyticsOptimizedRoutes from './routes/admin-analytics-optimized.routes';
import ipBlockingRoutes from './routes/admin/ip-blocking.routes';
import securityRoutes from './routes/security.routes';
import notificationRoutes from './routes/notification.routes';
import websocketRoutes from './routes/websocket.routes';
import testErrorRoutes from './routes/test-error.routes';
import healthRoutes from './routes/health.routes';
import adminAuthRoutes from './routes/admin-auth.routes';
import adminUserManagementRoutes from './routes/admin-user-management.routes';
import cacheRoutes from './routes/cache.routes';
import monitoringRoutes from './routes/monitoring.routes';
import monitoringDashboardRoutes from './routes/monitoring-dashboard.routes';
import shutdownRoutes from './routes/shutdown.routes';
import userSessionsRoutes from './routes/user-sessions.routes';
import adminSecurityRoutes from './routes/admin-security.routes';
import adminSecurityEnhancedRoutes from './routes/admin-security-enhanced.routes';
import adminSecurityEventsRoutes from './routes/admin-security-events.routes';
import authAnalyticsRoutes from './routes/auth-analytics.routes';
import referralRoutes from './routes/referral.routes';
import auditTrailRoutes from './routes/audit-trail.routes';
import automaticStateProgressionRoutes from './routes/automatic-state-progression.routes';
import referralCodeRoutes from './routes/referral-code.routes';
import referralRelationshipRoutes from './routes/referral-relationship.routes';
import influencerQualificationRoutes from './routes/influencer-qualification.routes';
import referralEarningsRoutes from './routes/referral-earnings.routes';
import referralAnalyticsRoutes from './routes/referral-analytics.routes';
import { userSettingsRoutes } from './routes/user-settings.routes';
import shopRegistrationRoutes from './routes/shop-registration.routes';
import shopSearchRoutes from './routes/shop-search.routes';
import shopProfileRoutes from './routes/shop-profile.routes';
import shopServiceRoutes from './routes/shop-service.routes';
import shopOperatingHoursRoutes from './routes/shop-operating-hours.routes';
import shopDashboardRoutes from './routes/shop-dashboard.routes';
import imageMetadataRoutes from './routes/image-metadata.routes';
import cdnRoutes from './routes/cdn.routes';
import favoritesRoutes from './routes/favorites.routes';
import shopContactMethodsRoutes from './routes/shop-contact-methods.routes';
import shopReportingRoutes from './routes/shop-reporting.routes';
import adminModerationRoutes from './routes/admin-moderation.routes';
import shopCategoriesRoutes from './routes/shop-categories.routes';
import serviceCatalogRoutes from './routes/service-catalog.routes';
import feedRoutes from './routes/feed.routes';
import csrfRoutes from './routes/csrf.routes';
import adminFinancialRoutes from './routes/admin-financial.routes';
import adminProductRoutes from './routes/admin-product.routes';
import adminTicketRoutes from './routes/admin-ticket.routes';
import dashboardRoutes from './routes/dashboard.routes';

// Import barrel exports (will be populated as we build the application)
import {} from '@/controllers';
import {} from '@/services';
import {} from '@/repositories';
import {} from '@/middleware';
import {} from '@/routes';
import {} from '@/types';
import {} from '@/utils';
import {} from '@/config';
import {} from '@/validators';
import {} from '@/constants';
import { initializeWebSocketService } from './services/websocket.service';
import { influencerSchedulerService } from './services/influencer-scheduler.service';

const app = express();
const PORT = config.server.port;

// CORS Configuration - Must be before other middleware
const corsOrigins = process.env.CORS_ORIGIN
  ? process.env.CORS_ORIGIN.split(',').map(origin => origin.trim())
  : ['http://localhost:3000', 'http://localhost:3001', 'http://localhost:5173'];

app.use(cors({
  origin: (origin, callback) => {
    // Allow requests with no origin (like mobile apps, Postman, curl)
    if (!origin) {
      return callback(null, true);
    }

    // Check if origin is in allowed list
    if (corsOrigins.includes(origin) || corsOrigins.includes('*')) {
      callback(null, true);
    } else {
      logger.warn('CORS request blocked', {
        origin,
        allowedOrigins: corsOrigins,
        timestamp: new Date().toISOString()
      });
      callback(null, true); // Allow anyway but log it
    }
  },
  credentials: true,
  methods: ['GET', 'POST', 'PUT', 'DELETE', 'PATCH', 'OPTIONS'],
  allowedHeaders: ['Content-Type', 'Authorization', 'X-CSRF-Token', 'X-CSRF-Secret', 'X-Request-ID', 'X-Requested-With'],
  exposedHeaders: ['X-Total-Count', 'X-Page', 'X-Per-Page'],
  maxAge: 86400 // 24 hours
}));

// Log all incoming requests including OPTIONS (preflight), except health checks
app.use((req, res, next) => {
  // Skip logging for health check endpoint
  if (req.path !== '/health') {
    logger.info('Incoming request', {
      method: req.method,
      path: req.path,
      origin: req.get('origin') || 'no-origin',
      userAgent: req.get('user-agent'),
      ip: req.ip,
      headers: {
        authorization: req.get('authorization') ? 'present' : 'missing',
        contentType: req.get('content-type') || 'none'
      }
    });
  }
  next();
});

// Enhanced logging middleware setup
app.use(correlationIdMiddleware);
app.use(performanceLoggingMiddleware);
app.use(requestLoggingMiddleware);
app.use(morganFormat);

// Body parsers MUST come first, before any middleware that reads req.body
app.use(compression());
app.use(express.json({ limit: '10mb' }));
app.use(express.urlencoded({ extended: true }));

// Comprehensive security middleware setup
import { securityHeaders } from './middleware/security.middleware';
import { securityEventDetection, securityEventResponseHandler } from './middleware/security-event-detection.middleware';
import { sqlInjectionPrevention } from './middleware/sql-injection-prevention.middleware';
import { rpcSecurityMiddleware } from './middleware/rpc-security.middleware';
import { xssProtection, csrfProtection } from './middleware/xss-csrf-protection.middleware';
import { securityEventLoggingMiddleware } from './middleware/security-event-logging.middleware';
import { applyResponseStandardization } from './middleware/response-standardization.middleware';
import { authenticateJWT } from './middleware/auth.middleware';
import { requireAdmin } from './middleware/rbac.middleware';
import { adminNoCacheMiddleware } from './middleware/no-cache.middleware';
app.use(securityHeaders());
app.use(securityEventDetection());
app.use(securityEventResponseHandler());
app.use(sqlInjectionPrevention());
app.use(rpcSecurityMiddleware());
app.use(xssProtection());
app.use(csrfProtection());
app.use(securityEventLoggingMiddleware());

// Import comprehensive OpenAPI configurations
import { OPENAPI_GENERATION_CONFIG } from './config/openapi.config';
import { 
  ADMIN_OPENAPI_GENERATION_CONFIG, 
  ADMIN_OPENAPI_UI_CONFIG 
} from './config/openapi-admin.config';
import { 
  SERVICE_OPENAPI_GENERATION_CONFIG, 
  SERVICE_OPENAPI_UI_CONFIG 
} from './config/openapi-service.config';

// Swagger configurations
const swaggerOptions = OPENAPI_GENERATION_CONFIG; // Keep original for backward compatibility
const adminSwaggerOptions = ADMIN_OPENAPI_GENERATION_CONFIG;
const serviceSwaggerOptions = SERVICE_OPENAPI_GENERATION_CONFIG;

// Initialize Swagger specs with error handling to ignore YAML syntax errors
let swaggerSpec, adminSwaggerSpec, serviceSwaggerSpec;

// Temporarily disable console warnings for YAML parsing
const originalWarn = console.warn;
const originalError = console.error;
console.warn = () => {};
console.error = () => {};

try {
  swaggerSpec = swaggerJsdoc(swaggerOptions);
} catch (error) {
  swaggerSpec = { openapi: '3.0.0', info: { title: 'API', version: '1.0.0' }, paths: {} };
}

try {
  adminSwaggerSpec = swaggerJsdoc(adminSwaggerOptions);
} catch (error) {
  adminSwaggerSpec = { openapi: '3.0.0', info: { title: 'Admin API', version: '1.0.0' }, paths: {} };
}

try {
  serviceSwaggerSpec = swaggerJsdoc(serviceSwaggerOptions);
} catch (error) {
  serviceSwaggerSpec = { openapi: '3.0.0', info: { title: 'Service API', version: '1.0.0' }, paths: {} };
}

// Restore console functions
console.warn = originalWarn;
console.error = originalError;

// Health check endpoint
app.get('/health', (_req, res) => {
  res.status(200).json({
    status: 'ok',
    message: '에뷰리띵 백엔드 서버가 정상적으로 실행 중입니다.',
    timestamp: new Date().toISOString(),
    version: '1.0.0'
  });
});

// Default route
app.get('/', (_req, res) => {
  res.status(200).json({
    message: 'Welcome to 에뷰리띵 Backend API',
    documentation: {
      complete: '/api-docs',
      admin: '/admin-docs',
      service: '/service-docs'
    },
    openapi_specs: {
      complete: '/api/openapi.json',
      admin: '/api/admin/openapi.json',
      service: '/api/service/openapi.json'
    },
    health: '/health'
  });
});

// Handle service worker requests (prevent 404 errors)
app.get('/sw.js', (_req, res) => {
  res.status(204).end(); // No Content - service worker not implemented
});

// Handle manifest.json requests
app.get('/manifest.json', (_req, res) => {
  res.status(204).end(); // No Content - manifest not implemented
});

// Swagger UI setup - Each endpoint needs both app.use() for static files and app.get() for setup
// Main API documentation
app.use('/api-docs', swaggerUi.serve);
app.get('/api-docs', swaggerUi.setup(swaggerSpec, {
  explorer: true,
  customSiteTitle: '📚 API Documentation (Complete)',
  swaggerOptions: {
    persistAuthorization: true,
    displayRequestDuration: true,
    filter: true,
    tagsSorter: 'alpha',
    operationsSorter: 'alpha'
  }
}));

// Admin API documentation
app.use('/admin-docs', swaggerUi.serve);
app.get('/admin-docs', swaggerUi.setup(adminSwaggerSpec, ADMIN_OPENAPI_UI_CONFIG));

// Service API documentation
app.use('/service-docs', swaggerUi.serve);
app.get('/service-docs', swaggerUi.setup(serviceSwaggerSpec, SERVICE_OPENAPI_UI_CONFIG));

// OpenAPI spec endpoints - provides JSON version of the API documentation
// IMPORTANT: These must be registered BEFORE response standardization middleware
// Main API spec (backward compatibility)
app.get('/api/openapi.json', (_req, res) => {
  res.json(swaggerSpec);
});

// Alternative Swagger JSON endpoint (backward compatibility)
app.get('/swagger.json', (_req, res) => {
  res.json(swaggerSpec);
});

// Admin API spec
app.get('/api/admin/openapi.json', (_req, res) => {
  res.json(adminSwaggerSpec);
});

app.get('/admin-swagger.json', (_req, res) => {
  res.json(adminSwaggerSpec);
});

// Service API spec
app.get('/api/service/openapi.json', (_req, res) => {
  res.json(serviceSwaggerSpec);
});

app.get('/service-swagger.json', (_req, res) => {
  res.json(serviceSwaggerSpec);
});

// Apply response standardization middleware AFTER OpenAPI endpoints
app.use(applyResponseStandardization());

// API Routes
app.use('/api/auth', authRoutes);
app.use('/api/registration', registrationRoutes);
// app.use('/api/users', userProfileRoutes); // Archived - conflicts with user-settings.routes.ts

// IMPORTANT: More specific routes MUST come BEFORE general routes
// Place /api/admin/* specific routes before /api/admin

// Admin authentication - Auth routes don't need authentication middleware
app.use('/api/admin/auth', adminAuthRoutes);

// Apply authentication to all other admin routes (supports both Supabase and JWT tokens)
app.use('/api/admin/*', authenticateJWT(), requireAdmin());

// Disable caching for all admin endpoints to ensure fresh data
app.use('/api/admin/*', adminNoCacheMiddleware);

app.use('/api/admin/shops/approval', adminShopApprovalRoutes);
<<<<<<< HEAD
// Mount admin shop routes FIRST (handles GET /api/admin/shops)
=======
app.use('/api/admin/shops/:shopId/services', adminShopServiceRoutes); // Shop service management (specific path to avoid conflicts)
>>>>>>> eec59a94
app.use('/api/admin/shops', adminShopRoutes);
// Then mount service sub-routes (handles /:shopId/services)
app.use('/api/admin/shops', adminShopServiceRoutes);
// Alias for backwards compatibility: /api/admin/shop -> /api/admin/shops
app.use('/api/admin/shop', adminShopRoutes);
app.use('/api/admin/reservations', adminReservationRoutes);
// Alias for backwards compatibility: /admin/bookings -> /api/admin/reservations
app.use('/admin/bookings', adminReservationRoutes);
// Alias for frontend: /shops -> /api/admin/shops
app.use('/shops', adminShopRoutes);
app.use('/api/admin/users', adminUserManagementRoutes);
app.use('/api/admin', userStatusRoutes);
app.use('/api/shop-owner', shopOwnerRoutes);
app.use('/api/storage', storageRoutes);
app.use('/api/shops/categories', shopCategoriesRoutes);
app.use('/api/service-catalog', serviceCatalogRoutes);
app.use('/api/shops/search', shopSearchRoutes);
app.use('/api/shops', shopRoutes);
app.use('/api/shops/images', shopImageRoutes);
app.use('/api/shop/register', shopRegistrationRoutes);
app.use('/api/shop/profile', shopProfileRoutes);
app.use('/api/shop/services', shopServiceRoutes);
app.use('/api/shop/operating-hours', shopOperatingHoursRoutes);
app.use('/api/shop/dashboard', shopDashboardRoutes);
app.use('/api/shop/images', imageMetadataRoutes);
app.use('/api/cdn', cdnRoutes);

// IMPORTANT: Routes ordered from MOST SPECIFIC to MOST GENERAL
// This prevents route conflicts when multiple routers share base paths

// Payment routes
app.use('/api/payments', paymentRoutes);
app.use('/api/webhooks', paymentRoutes);
app.use('/api/split-payments', splitPaymentRoutes);
app.use('/api/payment-security', paymentSecurityRoutes);
app.use('/api/points', pointRoutes);

// Admin routes (specific paths first)
app.use('/api/admin/no-show', noShowDetectionRoutes);
app.use('/api/admin/point-processing', pointProcessingRoutes);
app.use('/api/admin/adjustments', adminAdjustmentRoutes);
app.use('/api/admin/influencer-bonus', influencerBonusRoutes);
app.use('/api/admin', adminModerationRoutes);

// General /api routes (order matters less since paths are unique)
app.use('/api', favoritesRoutes);
app.use('/api', reservationRoutes);
app.use('/api', reservationReschedulingRoutes);
app.use('/api', conflictResolutionRoutes);
app.use('/api', pointBalanceRoutes);
app.use('/api/shop', shopContactMethodsRoutes);
app.use('/api/shops', shopReportingRoutes);
app.use('/api/admin/payments', adminPaymentRoutes);
// Optimized analytics routes with materialized views (< 10ms response time)
app.use('/api/admin/analytics', adminAnalyticsOptimizedRoutes);
// Original analytics routes (fallback for backwards compatibility)
app.use('/api/admin/analytics', adminAnalyticsRoutes);
app.use('/api/admin/dashboard', dashboardRoutes);
app.use('/api/admin/financial', adminFinancialRoutes);
app.use('/api/admin/tickets', adminTicketRoutes);
app.use('/api/admin', ipBlockingRoutes);
app.use('/api/security', securityRoutes);
app.use('/api/notifications', notificationRoutes);
app.use('/api/websocket', websocketRoutes);
app.use('/api/test-error', testErrorRoutes);
app.use('/health', healthRoutes);
app.use('/api/cache', cacheRoutes);
app.use('/api/monitoring', monitoringRoutes);
app.use('/api/monitoring', monitoringDashboardRoutes);
app.use('/api/shutdown', shutdownRoutes);
app.use('/api/user/sessions', userSessionsRoutes);
app.use('/api/admin/security', adminSecurityRoutes);
app.use('/api/admin/security-enhanced', adminSecurityEnhancedRoutes);
app.use('/api/admin/security-events', adminSecurityEventsRoutes);
app.use('/api/analytics/auth', authAnalyticsRoutes);
app.use('/api/referral-codes', referralCodeRoutes);
app.use('/api/referral-relationships', referralRelationshipRoutes);
app.use('/api/influencer-qualification', influencerQualificationRoutes);
app.use('/api/referral-earnings', referralEarningsRoutes);
app.use('/api/referral-analytics', referralAnalyticsRoutes);
app.use('/api/referrals', referralRoutes);
app.use('/api/admin/audit', auditTrailRoutes);
app.use('/api/admin/automation', automaticStateProgressionRoutes);
app.use('/api/users', userSettingsRoutes);
app.use('/api/feed', feedRoutes);
app.use('/api/csrf', csrfRoutes);

// 404 handler
app.use('*', (req, res) => {
  res.status(404).json({
    success: false,
    error: {
      code: 'ROUTE_NOT_FOUND',
      message: '요청한 경로를 찾을 수 없습니다.',
      path: req.originalUrl
    }
  });
});

// Import comprehensive error handling middleware
import { errorHandler } from './middleware/error-handling.middleware';

// Enhanced error logging middleware
app.use(errorLoggingMiddleware);

// Comprehensive error handling middleware
app.use(errorHandler);

// Start server with improved error handling
if (require.main === module) {
  let server: any = null;
  let isShuttingDown = false;

  const startServer = () => {
    // Check if already shutting down
    if (isShuttingDown) {
      console.log('⏳ Server is shutting down, skipping restart...');
      return;
    }

    try {
      server = app.listen(PORT, () => {
        // console.log(`🚀 에뷰리띵 백엔드 서버가 포트 ${PORT}에서 실행 중입니다.`);
        // console.log(`📍 Health Check: http://localhost:${PORT}/health`);
        // console.log(`🔐 Auth API: http://localhost:${PORT}/api/auth`);
        // console.log(`📚 API Documentation:`);
        // console.log(`   📖 Complete API: http://localhost:${PORT}/api-docs`);
        // console.log(`   🔒 Admin API: http://localhost:${PORT}/admin-docs`);
        // console.log(`   🛍️ Service API: http://localhost:${PORT}/service-docs`);

        // Initialize WebSocket service
        initializeWebSocketService(server);
        // console.log(`🔌 WebSocket 서비스가 초기화되었습니다.`);

        // Start influencer qualification scheduler
        influencerSchedulerService.startScheduler();
        // console.log(`⭐ 인플루언서 자격 관리 스케줄러가 시작되었습니다.`);
      });

      // Handle server errors
      server.on('error', (error: any) => {
        if (error.code === 'EADDRINUSE') {
          console.error(`❌ Port ${PORT} is already in use. Please check for running processes.`);
          console.log('💡 Try: netstat -ano | findstr :3001');
          process.exit(1);
        } else {
          console.error('❌ Server error:', error);
          process.exit(1);
        }
      });
    } catch (error) {
      console.error('❌ Failed to start server:', error);
      process.exit(1);
    }
  };

  // Graceful shutdown handler - optimized for Windows + Nodemon
  const gracefulShutdown = (signal: string) => {
    if (isShuttingDown) {
      return;
    }

    console.log(`\n📡 ${signal} received. Starting graceful shutdown...`);
    isShuttingDown = true;

    // Stop accepting new connections
    if (server) {
      // Stop scheduler first
      try {
        influencerSchedulerService.stopScheduler();
        console.log('✅ Scheduler stopped');
      } catch (error) {
        console.error('⚠️  Error stopping scheduler:', error);
      }

      server.close(() => {
        console.log('✅ Server closed successfully');
        process.exit(0);
      });

      // Reduced timeout for faster restarts (Windows + Nodemon)
      setTimeout(() => {
        console.error('⚠️  Force shutdown - connections did not close in time');
        process.exit(1);
      }, 3000); // Reduced from 10s to 3s
    } else {
      process.exit(0);
    }
  };

  // Register shutdown handlers - Windows compatible
  // SIGINT is the primary signal used by Nodemon on Windows
  process.on('SIGINT', () => gracefulShutdown('SIGINT'));

  // Handle nodemon restart - SIGUSR2 not reliable on Windows, use SIGINT
  // Nodemon will send SIGINT before restart
  process.once('beforeExit', () => {
    if (!isShuttingDown) {
      gracefulShutdown('beforeExit');
    }
  });

  // Start the server
  startServer();
}

export default app; <|MERGE_RESOLUTION|>--- conflicted
+++ resolved
@@ -353,14 +353,8 @@
 app.use('/api/admin/*', adminNoCacheMiddleware);
 
 app.use('/api/admin/shops/approval', adminShopApprovalRoutes);
-<<<<<<< HEAD
-// Mount admin shop routes FIRST (handles GET /api/admin/shops)
-=======
 app.use('/api/admin/shops/:shopId/services', adminShopServiceRoutes); // Shop service management (specific path to avoid conflicts)
->>>>>>> eec59a94
 app.use('/api/admin/shops', adminShopRoutes);
-// Then mount service sub-routes (handles /:shopId/services)
-app.use('/api/admin/shops', adminShopServiceRoutes);
 // Alias for backwards compatibility: /api/admin/shop -> /api/admin/shops
 app.use('/api/admin/shop', adminShopRoutes);
 app.use('/api/admin/reservations', adminReservationRoutes);
@@ -514,9 +508,10 @@
     }
   };
 
-  // Graceful shutdown handler - optimized for Windows + Nodemon
+  // Graceful shutdown handler
   const gracefulShutdown = (signal: string) => {
     if (isShuttingDown) {
+      console.log('⏳ Shutdown already in progress...');
       return;
     }
 
@@ -525,39 +520,35 @@
 
     // Stop accepting new connections
     if (server) {
-      // Stop scheduler first
-      try {
+      server.close(() => {
+        console.log('✅ Server closed successfully');
+
+        // Stop scheduler
         influencerSchedulerService.stopScheduler();
         console.log('✅ Scheduler stopped');
-      } catch (error) {
-        console.error('⚠️  Error stopping scheduler:', error);
-      }
-
-      server.close(() => {
-        console.log('✅ Server closed successfully');
+
+        // Exit process
         process.exit(0);
       });
 
-      // Reduced timeout for faster restarts (Windows + Nodemon)
+      // Force shutdown after 10 seconds
       setTimeout(() => {
-        console.error('⚠️  Force shutdown - connections did not close in time');
+        console.error('❌ Could not close connections in time, forcefully shutting down');
         process.exit(1);
-      }, 3000); // Reduced from 10s to 3s
+      }, 10000);
     } else {
       process.exit(0);
     }
   };
 
-  // Register shutdown handlers - Windows compatible
-  // SIGINT is the primary signal used by Nodemon on Windows
+  // Register shutdown handlers
+  process.on('SIGTERM', () => gracefulShutdown('SIGTERM'));
   process.on('SIGINT', () => gracefulShutdown('SIGINT'));
-
-  // Handle nodemon restart - SIGUSR2 not reliable on Windows, use SIGINT
-  // Nodemon will send SIGINT before restart
-  process.once('beforeExit', () => {
-    if (!isShuttingDown) {
-      gracefulShutdown('beforeExit');
-    }
+  process.on('SIGHUP', () => gracefulShutdown('SIGHUP'));
+
+  // Handle nodemon restart
+  process.once('SIGUSR2', () => {
+    gracefulShutdown('SIGUSR2');
   });
 
   // Start the server
