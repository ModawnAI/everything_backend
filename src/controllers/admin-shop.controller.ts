/**
 * Admin Shop Controller
 * 
 * Handles admin-only shop management operations including:
 * - Shop verification and approval workflow
 * - Shop status management
 * - Verification history and audit trails
 */

import { Request, Response } from 'express';
import { getSupabaseClient } from '../config/database';
import { logger } from '../utils/logger';
import { ShopVerificationStatus, ShopType, ShopStatus } from '../types/database.types';
import { shopVerificationService } from '../services/shop-verification.service';

// Request interfaces
interface ApproveShopRequest extends Request {
  body: {
    approved: boolean;
    shopType?: ShopType;
    commissionRate?: number;
    notes?: string;
  };
  params: {
    shopId: string;
  };
}

interface GetPendingShopsRequest extends Request {
  query: {
    page?: string;
    limit?: string;
    search?: string;
    category?: string;
    sortBy?: string;
    sortOrder?: string;
  };
}

interface GetShopVerificationHistoryRequest extends Request {
  params: {
    shopId: string;
  };
  query: {
    page?: string;
    limit?: string;
  };
}

export class AdminShopController {
  /**
   * GET /api/admin/shops
   * Get all shops with filtering and pagination (Admin only)
   */
  async getAllShops(req: Request, res: Response): Promise<void> {
    try {
      const {
        page = '1',
        limit = '20',
        status,
        category,
        shopType,
        verificationStatus,
        sortBy = 'created_at',
        sortOrder = 'desc'
      } = req.query;

      const pageNum = parseInt(page as string);
      const limitNum = Math.min(parseInt(limit as string), 100); // Max 100 per page
      const offset = (pageNum - 1) * limitNum;

      const client = getSupabaseClient();

      // Build query
      let query = client
        .from('shops')
        .select(`
          id,
          name,
          description,
          address,
          detailed_address,
          phone_number,
          email,
          main_category,
          sub_categories,
          shop_type,
          shop_status,
          verification_status,
          commission_rate,
          is_featured,
          created_at,
          updated_at,
          owner:users!shops_owner_id_fkey(
            id,
            name,
            email,
            phone_number
          )
        `, { count: 'exact' });

      // Apply filters
      if (status) {
        query = query.eq('shop_status', status);
      }
      if (category) {
        query = query.eq('main_category', category);
      }
      if (shopType) {
        query = query.eq('shop_type', shopType);
      }
      if (verificationStatus) {
        query = query.eq('verification_status', verificationStatus);
      }

      // Add sorting
      const validSortFields = ['created_at', 'name', 'main_category', 'shop_status', 'verification_status'];
      const validSortOrders = ['asc', 'desc'];

      const sortField = validSortFields.includes(sortBy as string) ? sortBy : 'created_at';
      const sortDirection = validSortOrders.includes(sortOrder as string) ? sortOrder : 'desc';

      query = query.order(sortField as string, { ascending: sortDirection === 'asc' });

      // Add pagination
      query = query.range(offset, offset + limitNum - 1);

      const { data: shops, error, count } = await query;

      if (error) {
        logger.error('Failed to fetch shops', {
          error: error.message,
          filters: { status, category, shopType, verificationStatus }
        });

        res.status(500).json({
          success: false,
          error: {
            code: 'FETCH_SHOPS_FAILED',
            message: '샵 목록을 가져오는데 실패했습니다.',
            details: '잠시 후 다시 시도해주세요.'
          }
        });
        return;
      }

      res.status(200).json({
        success: true,
        data: {
          shops: shops || [],
          pagination: {
            page: pageNum,
            limit: limitNum,
            total: count || 0,
            totalPages: Math.ceil((count || 0) / limitNum)
          }
        },
        message: '샵 목록을 성공적으로 조회했습니다.'
      });

    } catch (error) {
      logger.error('AdminShopController.getAllShops error:', { error });
      res.status(500).json({
        success: false,
        error: {
          code: 'INTERNAL_SERVER_ERROR',
          message: '서버 오류가 발생했습니다.',
          details: '잠시 후 다시 시도해주세요.'
        }
      });
    }
  }

  /**
<<<<<<< HEAD
=======
   * GET /api/admin/shops/:shopId
   * Get detailed shop information by ID (Admin only)
   */
  async getShopById(req: Request, res: Response): Promise<void> {
    try {
      const { shopId } = req.params;

      if (!shopId) {
        res.status(400).json({
          success: false,
          error: {
            code: 'SHOP_ID_REQUIRED',
            message: '샵 ID가 필요합니다.'
          }
        });
        return;
      }

      const client = getSupabaseClient();

      // Fetch shop with all related data
      const { data: shop, error } = await client
        .from('shops')
        .select(`
          *
        `)
        .eq('id', shopId)
        .maybeSingle();

      if (error || !shop) {
        logger.error('Failed to fetch shop by ID', {
          shopId,
          error: error?.message
        });

        res.status(404).json({
          success: false,
          error: {
            code: 'SHOP_NOT_FOUND',
            message: '샵을 찾을 수 없습니다.',
            details: '요청하신 샵이 존재하지 않거나 삭제되었습니다.'
          }
        });
        return;
      }

      res.status(200).json({
        success: true,
        data: { shop }
      });

    } catch (error: any) {
      logger.error('Unexpected error fetching shop by ID', {
        error: error.message,
        stack: error.stack
      });

      res.status(500).json({
        success: false,
        error: {
          code: 'FETCH_SHOP_FAILED',
          message: '샵 정보를 가져오는데 실패했습니다.',
          details: '잠시 후 다시 시도해주세요.'
        }
      });
    }
  }

  /**
>>>>>>> cf12fbde
   * POST /api/admin/shops/search
   * Search all shops (Admin only)
   */
  async searchShops(req: Request, res: Response): Promise<void> {
    try {
      const {
        page = '1',
        limit = '20',
        search,
        category,
        verificationStatus,
        shopStatus,
        sortBy = 'created_at',
        sortOrder = 'desc'
      } = req.body;

      const pageNum = parseInt(page);
      const limitNum = Math.min(parseInt(limit), 100); // Max 100 per page
      const offset = (pageNum - 1) * limitNum;

      const client = getSupabaseClient();

      // Build query
      let query = client
        .from('shops')
        .select(`
          id,
          name,
          description,
          address,
          phone_number,
          email,
          main_category,
          sub_categories,
          business_license_number,
          business_license_image_url,
          verification_status,
          shop_status,
          shop_type,
          commission_rate,
          created_at,
          updated_at,
          owner:users!shops_owner_id_fkey(
            id,
            name,
            email,
            phone_number
          )
        `, { count: 'exact' });

      // Add search filter
      if (search) {
        query = query.or(`name.ilike.%${search}%,description.ilike.%${search}%,address.ilike.%${search}%`);
      }

      // Add category filter
      if (category) {
        query = query.eq('main_category', category);
      }

      // Add verification status filter
      if (verificationStatus) {
        query = query.eq('verification_status', verificationStatus);
      }

      // Add shop status filter
      if (shopStatus) {
        query = query.eq('shop_status', shopStatus);
      }

      // Add sorting
      const validSortFields = ['created_at', 'name', 'main_category', 'verification_status', 'shop_status'];
      const validSortOrders = ['asc', 'desc'];

      const sortField = validSortFields.includes(sortBy) ? sortBy : 'created_at';
      const sortDirection = validSortOrders.includes(sortOrder) ? sortOrder : 'desc';

      query = query.order(sortField, { ascending: sortDirection === 'asc' });

      // Add pagination
      query = query.range(offset, offset + limitNum - 1);

      const { data: shops, error, count } = await query;

      if (error) {
        logger.error('Failed to search shops', {
          error: error.message,
          search,
          category,
          verificationStatus,
          shopStatus
        });

        res.status(500).json({
          success: false,
          error: {
            code: 'SEARCH_SHOPS_FAILED',
            message: '샵 검색에 실패했습니다.',
            details: '잠시 후 다시 시도해주세요.'
          }
        });
        return;
      }

      res.status(200).json({
        success: true,
        data: {
          shops,
          pagination: {
            page: pageNum,
            limit: limitNum,
            total: count || 0,
            totalPages: Math.ceil((count || 0) / limitNum)
          }
        },
        message: '샵 검색을 성공적으로 완료했습니다.'
      });

    } catch (error) {
      logger.error('AdminShopController.searchShops error:', { error });
      res.status(500).json({
        success: false,
        error: {
          code: 'INTERNAL_SERVER_ERROR',
          message: '서버 오류가 발생했습니다.',
          details: '잠시 후 다시 시도해주세요.'
        }
      });
    }
  }

  /**
   * GET /api/admin/shops/pending
   * Get list of shops pending verification (Admin only)
   */
  async getPendingShops(req: GetPendingShopsRequest, res: Response): Promise<void> {
    try {
      const {
        page = '1',
        limit = '20',
        search,
        category,
        sortBy = 'created_at',
        sortOrder = 'desc'
      } = req.query;

      const pageNum = parseInt(page);
      const limitNum = parseInt(limit);
      const offset = (pageNum - 1) * limitNum;

      const client = getSupabaseClient();

      // Build query
      let query = client
        .from('shops')
        .select(`
          id,
          name,
          description,
          address,
          phone_number,
          email,
          main_category,
          sub_categories,
          business_license_number,
          business_license_image_url,
          verification_status,
          shop_status,
          created_at,
          updated_at,
          owner:users!shops_owner_id_fkey(
            id,
            name,
            email,
            phone_number
          )
        `)
        .eq('verification_status', 'pending');

      // Add search filter
      if (search) {
        query = query.or(`name.ilike.%${search}%,description.ilike.%${search}%,address.ilike.%${search}%`);
      }

      // Add category filter
      if (category) {
        query = query.eq('main_category', category);
      }

      // Add sorting
      const validSortFields = ['created_at', 'name', 'main_category'];
      const validSortOrders = ['asc', 'desc'];
      
      const sortField = validSortFields.includes(sortBy) ? sortBy : 'created_at';
      const sortDirection = validSortOrders.includes(sortOrder) ? sortOrder : 'desc';
      
      query = query.order(sortField, { ascending: sortDirection === 'asc' });

      // Add pagination
      query = query.range(offset, offset + limitNum - 1);

      const { data: shops, error, count } = await query;

      if (error) {
        logger.error('Failed to fetch pending shops', {
          error: error.message,
          search,
          category
        });

        res.status(500).json({
          error: {
            code: 'FETCH_PENDING_SHOPS_FAILED',
            message: '승인 대기 중인 샵 목록을 가져오는데 실패했습니다.',
            details: '잠시 후 다시 시도해주세요.'
          }
        });
        return;
      }

      // Get total count for pagination
      const { count: totalCount } = await client
        .from('shops')
        .select('*', { count: 'exact', head: true })
        .eq('verification_status', 'pending');

      res.status(200).json({
        success: true,
        data: {
          shops,
          pagination: {
            page: pageNum,
            limit: limitNum,
            total: totalCount || 0,
            totalPages: Math.ceil((totalCount || 0) / limitNum)
          }
        },
        message: '승인 대기 중인 샵 목록을 성공적으로 조회했습니다.'
      });

    } catch (error) {
      logger.error('AdminShopController.getPendingShops error:', { error });
      res.status(500).json({
        error: {
          code: 'INTERNAL_SERVER_ERROR',
          message: '서버 오류가 발생했습니다.',
          details: '잠시 후 다시 시도해주세요.'
        }
      });
    }
  }

  /**
   * PUT /api/admin/shops/:shopId/approve
   * Approve or reject a shop (Admin only)
   */
  async approveShop(req: ApproveShopRequest, res: Response): Promise<void> {
    try {
      const { shopId } = req.params;
      const { approved, shopType, commissionRate, notes } = req.body;
      const adminId = (req as any).user?.id;

      if (!adminId) {
        res.status(401).json({
          error: {
            code: 'UNAUTHORIZED',
            message: '관리자 인증이 필요합니다.',
            details: '로그인 후 다시 시도해주세요.'
          }
        });
        return;
      }

      // Process verification using the service
      const verificationRequest: any = {
        shopId,
        adminId,
        approved
      };

      if (shopType) {
        verificationRequest.shopType = shopType;
      }
      if (commissionRate !== undefined) {
        verificationRequest.commissionRate = commissionRate;
      }
      if (notes) {
        verificationRequest.notes = notes;
      }

      const result = await shopVerificationService.processVerification(verificationRequest);

      if (!result.success) {
        res.status(400).json({
          error: {
            code: 'VERIFICATION_FAILED',
            message: result.message,
            details: result.errors?.join(', ')
          }
        });
        return;
      }

      res.status(200).json({
        success: true,
        data: {
          shopId: result.shopId,
          action: result.action,
          previousStatus: result.previousStatus,
          newStatus: result.newStatus,
          message: result.message
        }
      });

    } catch (error) {
      logger.error('AdminShopController.approveShop error:', { error });
      res.status(500).json({
        error: {
          code: 'INTERNAL_SERVER_ERROR',
          message: '서버 오류가 발생했습니다.',
          details: '잠시 후 다시 시도해주세요.'
        }
      });
    }
  }

  /**
   * GET /api/admin/shops/:shopId/verification-history
   * Get shop verification history (Admin only)
   */
  async getShopVerificationHistory(req: GetShopVerificationHistoryRequest, res: Response): Promise<void> {
    try {
      const { shopId } = req.params;
      const { page = '1', limit = '20' } = req.query;

      const pageNum = parseInt(page);
      const limitNum = parseInt(limit);

      const result = await shopVerificationService.getVerificationHistory(shopId, pageNum, limitNum);

      res.status(200).json({
        success: true,
        data: {
          actions: result.history,
          pagination: result.pagination
        },
        message: '샵 인증 이력을 성공적으로 조회했습니다.'
      });

    } catch (error) {
      logger.error('AdminShopController.getShopVerificationHistory error:', { error });
      res.status(500).json({
        error: {
          code: 'INTERNAL_SERVER_ERROR',
          message: '서버 오류가 발생했습니다.',
          details: '잠시 후 다시 시도해주세요.'
        }
      });
    }
  }

  /**
   * GET /api/admin/shops/verification-stats
   * Get shop verification statistics (Admin only)
   */
  async getVerificationStats(req: Request, res: Response): Promise<void> {
    try {
      const stats = await shopVerificationService.getVerificationStats();

      res.status(200).json({
        success: true,
        data: stats,
        message: '샵 인증 통계를 성공적으로 조회했습니다.'
      });

    } catch (error) {
      logger.error('AdminShopController.getVerificationStats error:', { error });
      res.status(500).json({
        error: {
          code: 'INTERNAL_SERVER_ERROR',
          message: '서버 오류가 발생했습니다.',
          details: '잠시 후 다시 시도해주세요.'
        }
      });
    }
  }

  /**
   * GET /api/admin/shops/:shopId/verification-requirements
   * Check if shop meets verification requirements (Admin only)
   */
  async checkVerificationRequirements(req: Request, res: Response): Promise<void> {
    try {
      const { shopId } = req.params;

      if (!shopId) {
        res.status(400).json({
          error: {
            code: 'MISSING_SHOP_ID',
            message: '샵 ID가 필요합니다.',
            details: '유효한 샵 ID를 제공해주세요.'
          }
        });
        return;
      }

      const requirements = await shopVerificationService.checkVerificationRequirements(shopId);

      res.status(200).json({
        success: true,
        data: requirements,
        message: '샵 인증 요구사항을 성공적으로 확인했습니다.'
      });

    } catch (error) {
      logger.error('AdminShopController.checkVerificationRequirements error:', { error });
      res.status(500).json({
        error: {
          code: 'INTERNAL_SERVER_ERROR',
          message: '서버 오류가 발생했습니다.',
          details: '잠시 후 다시 시도해주세요.'
        }
      });
    }
  }

  /**
   * POST /api/admin/shops
   * Create a new shop (Admin only)
   */
  async createShop(req: Request, res: Response): Promise<void> {
    try {
      const shopData = req.body;
      const adminId = (req as any).user?.id;

      if (!adminId) {
        res.status(401).json({
          success: false,
          error: {
            code: 'UNAUTHORIZED',
            message: '관리자 인증이 필요합니다.',
            details: '로그인 후 다시 시도해주세요.'
          }
        });
        return;
      }

      // Validate required fields
      if (!shopData.name || !shopData.address || !shopData.main_category) {
        res.status(400).json({
          success: false,
          error: {
            code: 'MISSING_REQUIRED_FIELDS',
            message: '필수 필드가 누락되었습니다.',
            details: '샵명, 주소, 주 서비스 카테고리는 필수입니다.'
          }
        });
        return;
      }

      const client = getSupabaseClient();

      // Prepare shop data with admin-specific fields
      const newShop: any = {
        name: shopData.name,
        description: shopData.description || null,
        address: shopData.address,
        detailed_address: shopData.detailed_address || null,
        postal_code: shopData.postal_code || null,
        phone_number: shopData.phone_number || null,
        email: shopData.email || null,
        main_category: shopData.main_category,
        sub_categories: shopData.sub_categories || [],
        operating_hours: shopData.operating_hours || null,
        payment_methods: shopData.payment_methods || [],
        kakao_channel_url: shopData.kakao_channel_url || null,
        business_license_number: shopData.business_license_number || null,
        business_license_image_url: shopData.business_license_image_url || null,

        // Admin can specify these fields directly
        owner_id: shopData.owner_id || adminId,
        shop_status: shopData.shop_status || 'active',
        verification_status: shopData.verification_status || 'verified',
        shop_type: shopData.shop_type || 'partnered',
        commission_rate: shopData.commission_rate || 0,
        is_featured: shopData.is_featured || false,

        created_at: new Date().toISOString(),
        updated_at: new Date().toISOString()
      };

      // Create shop location if coordinates provided
      if (shopData.latitude && shopData.longitude) {
        newShop.location = `POINT(${shopData.longitude} ${shopData.latitude})`;
      }

      const { data: shop, error } = await client
        .from('shops')
        .insert(newShop)
        .select()
        .single();

      if (error) {
        logger.error('Admin failed to create shop', {
          error: error.message,
          shopData,
          adminId
        });

        res.status(500).json({
          success: false,
          error: {
            code: 'SHOP_CREATION_FAILED',
            message: '샵 생성에 실패했습니다.',
            details: error.message
          }
        });
        return;
      }

      logger.info('Admin created shop successfully', {
        shopId: shop.id,
        adminId,
        shopName: shop.name
      });

      res.status(201).json({
        success: true,
        data: shop,
        message: '샵이 성공적으로 생성되었습니다.'
      });

    } catch (error) {
      logger.error('AdminShopController.createShop error:', { error });
      res.status(500).json({
        success: false,
        error: {
          code: 'INTERNAL_SERVER_ERROR',
          message: '서버 오류가 발생했습니다.',
          details: '잠시 후 다시 시도해주세요.'
        }
      });
    }
  }

  /**
   * PUT /api/admin/shops/:shopId
   * Update shop information (Admin only)
   */
  async updateShop(req: Request, res: Response): Promise<void> {
    try {
      const { shopId } = req.params;
      const updateData = req.body;
      const adminId = (req as any).user?.id;

      if (!adminId) {
        res.status(401).json({
          success: false,
          error: {
            code: 'UNAUTHORIZED',
            message: '관리자 인증이 필요합니다.',
            details: '로그인 후 다시 시도해주세요.'
          }
        });
        return;
      }

      if (!shopId) {
        res.status(400).json({
          success: false,
          error: {
            code: 'MISSING_SHOP_ID',
            message: '샵 ID가 필요합니다.'
          }
        });
        return;
      }

      const client = getSupabaseClient();

      // Check if shop exists
      const { data: existingShop, error: fetchError } = await client
        .from('shops')
        .select('id, name, shop_status')
        .eq('id', shopId)
        .single();

      if (fetchError || !existingShop) {
        res.status(404).json({
          success: false,
          error: {
            code: 'SHOP_NOT_FOUND',
            message: '해당 샵을 찾을 수 없습니다.',
            details: '샵이 존재하지 않습니다.'
          }
        });
        return;
      }

      // Prepare update data
      const shopUpdateData: any = { ...updateData };

      // Update location if coordinates provided
      if (updateData.latitude && updateData.longitude) {
        shopUpdateData.location = `POINT(${updateData.longitude} ${updateData.latitude})`;
      }

      // Add updated timestamp
      shopUpdateData.updated_at = new Date().toISOString();

      const { data: updatedShop, error } = await client
        .from('shops')
        .update(shopUpdateData)
        .eq('id', shopId)
        .select()
        .single();

      if (error) {
        logger.error('Admin failed to update shop', {
          error: error.message,
          shopId,
          updateData,
          adminId
        });

        res.status(500).json({
          success: false,
          error: {
            code: 'SHOP_UPDATE_FAILED',
            message: '샵 정보 업데이트에 실패했습니다.',
            details: error.message
          }
        });
        return;
      }

      logger.info('Admin updated shop successfully', {
        shopId,
        adminId,
        shopName: updatedShop.name
      });

      res.status(200).json({
        success: true,
        data: updatedShop,
        message: '샵 정보가 성공적으로 업데이트되었습니다.'
      });

    } catch (error) {
      logger.error('AdminShopController.updateShop error:', { error });
      res.status(500).json({
        success: false,
        error: {
          code: 'INTERNAL_SERVER_ERROR',
          message: '서버 오류가 발생했습니다.',
          details: '잠시 후 다시 시도해주세요.'
        }
      });
    }
  }

  /**
   * DELETE /api/admin/shops/:shopId
   * Delete shop (Admin only, supports soft and hard delete)
   */
  async deleteShop(req: Request, res: Response): Promise<void> {
    try {
      const { shopId } = req.params;
      const { permanent = 'false' } = req.query;
      const adminId = (req as any).user?.id;

      if (!adminId) {
        res.status(401).json({
          success: false,
          error: {
            code: 'UNAUTHORIZED',
            message: '관리자 인증이 필요합니다.',
            details: '로그인 후 다시 시도해주세요.'
          }
        });
        return;
      }

      if (!shopId) {
        res.status(400).json({
          success: false,
          error: {
            code: 'MISSING_SHOP_ID',
            message: '샵 ID가 필요합니다.'
          }
        });
        return;
      }

      const client = getSupabaseClient();

      // Check if shop exists
      const { data: existingShop, error: fetchError } = await client
        .from('shops')
        .select('id, name, shop_status')
        .eq('id', shopId)
        .single();

      if (fetchError || !existingShop) {
        res.status(404).json({
          success: false,
          error: {
            code: 'SHOP_NOT_FOUND',
            message: '해당 샵을 찾을 수 없습니다.',
            details: '샵이 존재하지 않거나 이미 삭제되었습니다.'
          }
        });
        return;
      }

      const isPermanent = permanent === 'true';

      if (isPermanent) {
        // Hard delete - permanently remove from database
        const { error } = await client
          .from('shops')
          .delete()
          .eq('id', shopId);

        if (error) {
          logger.error('Admin failed to permanently delete shop', {
            error: error.message,
            shopId,
            adminId
          });

          res.status(500).json({
            success: false,
            error: {
              code: 'SHOP_DELETION_FAILED',
              message: '샵 영구 삭제에 실패했습니다.',
              details: error.message
            }
          });
          return;
        }

        logger.warn('Admin permanently deleted shop', {
          shopId,
          shopName: existingShop.name,
          adminId
        });

        res.status(200).json({
          success: true,
          message: '샵이 영구적으로 삭제되었습니다.'
        });
      } else {
        // Soft delete - update status to deleted
        const { error } = await client
          .from('shops')
          .update({
            shop_status: 'deleted',
            updated_at: new Date().toISOString()
          })
          .eq('id', shopId);

        if (error) {
          logger.error('Admin failed to soft delete shop', {
            error: error.message,
            shopId,
            adminId
          });

          res.status(500).json({
            success: false,
            error: {
              code: 'SHOP_DELETION_FAILED',
              message: '샵 삭제에 실패했습니다.',
              details: error.message
            }
          });
          return;
        }

        logger.info('Admin soft deleted shop', {
          shopId,
          shopName: existingShop.name,
          adminId
        });

        res.status(200).json({
          success: true,
          message: '샵이 성공적으로 삭제되었습니다.'
        });
      }

    } catch (error) {
      logger.error('AdminShopController.deleteShop error:', { error });
      res.status(500).json({
        success: false,
        error: {
          code: 'INTERNAL_SERVER_ERROR',
          message: '서버 오류가 발생했습니다.',
          details: '잠시 후 다시 시도해주세요.'
        }
      });
    }
  }
}

export const adminShopController = new AdminShopController(); <|MERGE_RESOLUTION|>--- conflicted
+++ resolved
@@ -172,8 +172,6 @@
   }
 
   /**
-<<<<<<< HEAD
-=======
    * GET /api/admin/shops/:shopId
    * Get detailed shop information by ID (Admin only)
    */
@@ -243,7 +241,6 @@
   }
 
   /**
->>>>>>> cf12fbde
    * POST /api/admin/shops/search
    * Search all shops (Admin only)
    */
